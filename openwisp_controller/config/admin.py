import json
import logging

from django import forms
from django.conf import settings
from django.conf.urls import url
from django.contrib import admin, messages
from django.contrib.admin import helpers
from django.contrib.admin.models import ADDITION, LogEntry
from django.contrib.contenttypes.models import ContentType
from django.core.exceptions import (
    FieldDoesNotExist,
    ObjectDoesNotExist,
    ValidationError,
)
from django.http import Http404, HttpResponse, JsonResponse
from django.shortcuts import get_object_or_404
from django.template.loader import get_template
from django.template.response import TemplateResponse
from django.urls import path, reverse
from django.utils.translation import ugettext_lazy as _
from flat_json_widget.widgets import FlatJsonWidget
from swapper import load_model

from openwisp_controller.config.views import (
    get_relevant_templates,
    get_template_default_values,
)
from openwisp_users.multitenancy import (
    MultitenantOrgFilter,
    MultitenantRelatedOrgFilter,
)
from openwisp_utils.admin import (
    AlwaysHasChangedMixin,
    TimeReadonlyAdminMixin,
    UUIDAdmin,
)

from ..admin import MultitenantAdminMixin
from ..pki.base import PkiReversionTemplatesMixin
from . import settings as app_settings
from .base.vpn import AbstractVpn
from .utils import send_file
from .widgets import DeviceGroupJsonSchemaWidget, JsonSchemaWidget

logger = logging.getLogger(__name__)
prefix = 'config/'
Config = load_model('config', 'Config')
Device = load_model('config', 'Device')
DeviceGroup = load_model('config', 'DeviceGroup')
Template = load_model('config', 'Template')
Vpn = load_model('config', 'Vpn')
Organization = load_model('openwisp_users', 'Organization')
OrganizationConfigSettings = load_model('config', 'OrganizationConfigSettings')

if 'reversion' in settings.INSTALLED_APPS:
    from reversion.admin import VersionAdmin as ModelAdmin
else:  # pragma: nocover
    from django.contrib.admin import ModelAdmin


class SystemDefinedVariableMixin(object):
    def system_context(self, obj):
        system_context = obj.get_system_context()
        template = get_template('admin/config/system_context.html')
        output = template.render({'system_context': system_context, 'new_line': '\n'})
        return output

    system_context.short_description = _('System Defined Variables')


class BaseAdmin(TimeReadonlyAdminMixin, PkiReversionTemplatesMixin, ModelAdmin):
    history_latest_first = True


class BaseConfigAdmin(BaseAdmin):
    change_form_template = 'admin/config/change_form.html'
    preview_template = None
    actions_on_bottom = True
    save_on_top = True
    ordering = ['name']

    class Media:
        css = {'all': (f'{prefix}css/admin.css',)}
        js = list(UUIDAdmin.Media.js) + [
            f'{prefix}js/{file_}'
            for file_ in ('preview.js', 'unsaved_changes.js', 'switcher.js')
        ]

    def get_extra_context(self, pk=None):
        prefix = 'admin:{0}_{1}'.format(
            self.opts.app_label, self.model.__name__.lower()
        )
        text = _('Preview configuration')
        ctx = {
            'additional_buttons': [
                {
                    'type': 'button',
                    'url': reverse('{0}_preview'.format(prefix)),
                    'class': 'previewlink',
                    'value': text,
                    'title': '{0} (ALT+P)'.format(text),
                }
            ]
        }
        # do not pass CONFIG_BACKEND_FIELD_SHOWN in VpnAdmin
        # since we don't need to hide the VPN backend there
        if not issubclass(self.model, AbstractVpn):
            ctx['CONFIG_BACKEND_FIELD_SHOWN'] = app_settings.CONFIG_BACKEND_FIELD_SHOWN
        if pk:
            ctx['download_url'] = reverse('{0}_download'.format(prefix), args=[pk])
            try:
                has_config = True
                if self.model.__name__ == 'Device':
                    has_config = self.model.objects.get(pk=pk)._has_config()
            except (ObjectDoesNotExist, ValidationError):
                raise Http404()
            else:
                if not has_config:
                    ctx['download_url'] = None
        return ctx

    def add_view(self, request, form_url='', extra_context=None):
        extra_context = extra_context or {}
        extra_context.update(self.get_extra_context())
        instance = self.model()
        if hasattr(instance, 'get_default_templates'):
            templates = instance.get_default_templates()
            templates = [str(t.id) for t in templates]
            extra_context.update({'default_templates': templates})
        return super().add_view(request, form_url, extra_context)

    def change_view(self, request, object_id, form_url='', extra_context=None):
        extra_context = self.get_extra_context(object_id)
        return super().change_view(request, object_id, form_url, extra_context)

    def get_urls(self):
        options = getattr(self.model, '_meta')
        url_prefix = '{0}_{1}'.format(options.app_label, options.model_name)
        return [
            url(
                r'^download/(?P<pk>[^/]+)/$',
                self.admin_site.admin_view(self.download_view),
                name='{0}_download'.format(url_prefix),
            ),
            url(
                r'^preview/$',
                self.admin_site.admin_view(self.preview_view),
                name='{0}_preview'.format(url_prefix),
            ),
            url(
                r'^(?P<pk>[^/]+)/context\.json$',
                self.admin_site.admin_view(self.context_view),
                name='{0}_context'.format(url_prefix),
            ),
        ] + super().get_urls()

    def _get_config_model(self):
        model = self.model
        if hasattr(model, 'get_backend_instance'):
            return model
        return model.get_config_model()

    def _get_preview_instance(self, request):
        """
        returns a temporary preview instance used for preview
        """
        kwargs = {}
        config_model = self._get_config_model()
        for key, value in request.POST.items():
            # skip keys that are not model fields
            try:
                field = config_model._meta.get_field(key)
            except FieldDoesNotExist:
                continue
            # skip m2m
            if field.many_to_many:
                continue
            # skip if falsy value and PK or relations
            elif not value and any([field.primary_key, field.is_relation]):
                continue
            # adapt attribute names to the fact that we only
            # have pk of relations, therefore use {relation}_id
            elif field.is_relation:
                key = '{relation}_id'.format(relation=key)
                # pass non-empty string or None
                kwargs[key] = value or None
            # put regular field values in kwargs dict
            else:
                kwargs[key] = value
        # default context to None to avoid exception
        if 'context' in kwargs:
            kwargs['context'] = kwargs['context'] or None
        # this object is instanciated only to generate the preview
        # it won't be saved to the database
        instance = config_model(**kwargs)
        # turn off special name validation
        # (see ``ShareableOrgMixinUniqueName``)
        instance._validate_name = False
        instance.full_clean(exclude=['device'], validate_unique=False)
        return instance

    preview_error_msg = _('Preview for {0} with name {1} failed')

    def preview_view(self, request):
        if request.method != 'POST':
            msg = _('Preview: request method {0} is not allowed').format(request.method)
            logger.warning(msg, extra={'request': request, 'stack': True})
            return HttpResponse(status=405)
        config_model = self._get_config_model()
        error = None
        output = None
        # error message for eventual exceptions
        error_msg = self.preview_error_msg.format(
            config_model.__name__, request.POST.get('name')
        )
        try:
            instance = self._get_preview_instance(request)
        except Exception as e:
            logger.exception(error_msg, extra={'request': request})
            # return 400 for validation errors, otherwise 500
            status = 400 if e.__class__ is ValidationError else 500
            return HttpResponse(str(e), status=status)
        template_ids = request.POST.get('templates')
        if template_ids:
            template_model = config_model.get_template_model()
            try:
                templates = template_model.objects.filter(
                    pk__in=template_ids.split(',')
                )
                templates = list(templates)  # evaluating queryset performs query
            except ValidationError as e:
                logger.exception(error_msg, extra={'request': request})
                return HttpResponse(str(e), status=400)
        else:
            templates = None
        if not error:
            backend = instance.get_backend_instance(template_instances=templates)
            try:
                instance.clean_netjsonconfig_backend(backend)
                output = backend.render()
            except ValidationError as e:
                error = str(e)
        context = self.admin_site.each_context(request)
        opts = self.model._meta
        context.update(
            {
                'is_popup': True,
                'opts': opts,
                'change': False,
                'output': output,
                'media': self.media,
                'error': error,
            }
        )
        return TemplateResponse(
            request,
            self.preview_template
            or [
                'admin/config/%s/preview.html' % (opts.model_name),
                'admin/config/preview.html',
            ],
            context,
        )

    def download_view(self, request, pk):
        instance = get_object_or_404(self.model, pk=pk)
        if hasattr(instance, 'generate'):
            config = instance
        elif hasattr(instance, 'config'):
            config = instance.config
        else:
            raise Http404()
        config_archive = config.generate()
        return send_file(
            filename='{0}.tar.gz'.format(config.name),
            contents=config_archive.getvalue(),
        )

    def context_view(self, request, pk):
        instance = get_object_or_404(self.model, pk=pk)
        context = json.dumps(instance.get_context())
        return HttpResponse(context, content_type='application/json')


class BaseForm(forms.ModelForm):
    """
    Adds support for ``OPENWISP_CONTROLLER_DEFAULT_BACKEND``
    """

    if app_settings.DEFAULT_BACKEND:

        def __init__(self, *args, **kwargs):
            # set initial backend value to use the default
            # backend but only for new instances
            if 'instance' not in kwargs:
                kwargs.setdefault('initial', {})
                kwargs['initial'].update({'backend': app_settings.DEFAULT_BACKEND})
            super().__init__(*args, **kwargs)

    class Meta:
        exclude = []
        widgets = {'config': JsonSchemaWidget}


class ConfigForm(AlwaysHasChangedMixin, BaseForm):
    def get_temp_model_instance(self, **options):
        config_model = self.Meta.model
        instance = config_model(**options)
        device_model = config_model.device.field.related_model
        org = Organization.objects.get(pk=self.data['organization'])
        instance.device = device_model(
            name=self.data['name'],
            mac_address=self.data['mac_address'],
            organization=org,
        )
        return instance

    def clean_templates(self):
        config_model = self.Meta.model
        # copy cleaned_data to avoid tampering with it
        data = self.cleaned_data.copy()
        templates = data.pop('templates', [])
        if self.instance._state.adding:
            # when adding self.instance is empty, we need to create a
            # temporary instance that we'll use just for validation
            config = self.get_temp_model_instance(**data)
        else:
            config = self.instance
        if config.backend and templates:
            config_model.clean_templates(
                action='pre_add',
                instance=config,
                sender=config.templates,
                reverse=False,
                model=config.templates.model,
                pk_set=templates,
            )
        return templates

    class Meta(BaseForm.Meta):
        model = Config
        widgets = {'config': JsonSchemaWidget, 'context': FlatJsonWidget}
        labels = {'context': _('Configuration Variables')}
        help_texts = {
            'context': _(
                "In this section it's possible to override the default values of "
                "variables defined in templates. If you're not using configuration "
                "variables you can safely ignore this section."
            )
        }


class ConfigInline(
    MultitenantAdminMixin,
    TimeReadonlyAdminMixin,
    SystemDefinedVariableMixin,
    admin.StackedInline,
):
    model = Config
    form = ConfigForm
    verbose_name_plural = _('Device configuration details')
    readonly_fields = ['status', 'system_context']
    fields = [
        'backend',
        'status',
        'templates',
        'system_context',
        'context',
        'config',
        'created',
        'modified',
    ]
    change_select_related = ('device',)
    extra = 0
    verbose_name = _('Configuration')
    verbose_name_plural = verbose_name
    multitenant_shared_relations = ('templates',)

    def get_queryset(self, request):
        qs = super().get_queryset(request)
        return qs.select_related(*self.change_select_related)


class DeviceAdmin(MultitenantAdminMixin, BaseConfigAdmin, UUIDAdmin):
    list_display = [
        'name',
        'backend',
        'group',
        'config_status',
        'mac_address',
        'ip',
        'created',
        'modified',
    ]
    list_filter = [
        'config__status',
        ('organization', MultitenantOrgFilter),
        ('config__templates', MultitenantRelatedOrgFilter),
        ('group', MultitenantRelatedOrgFilter),
        'created',
    ]
<<<<<<< HEAD
    search_fields = ['id', 'name', 'mac_address', 'key', 'model', 'os', 'system']
    readonly_fields = ['last_ip', 'uuid']
=======
    search_fields = [
        'id',
        'name',
        'mac_address',
        'key',
        'model',
        'os',
        'system',
        'devicelocation__location__address',
    ]
    readonly_fields = ['last_ip', 'management_ip', 'uuid']
    autocomplete_fields = ['group']
>>>>>>> fefadd02
    fields = [
        'name',
        'organization',
        'mac_address',
        'uuid',
        'key',
        'group',
        'last_ip',
        'management_ip',
        'model',
        'os',
        'system',
        'notes',
        'created',
        'modified',
    ]
    inlines = [ConfigInline]
    conditional_inlines = []

    org_position = 1 if not app_settings.HARDWARE_ID_ENABLED else 2
    list_display.insert(org_position, 'organization')

    if app_settings.CONFIG_BACKEND_FIELD_SHOWN:
        list_filter.insert(1, 'config__backend')
    if app_settings.HARDWARE_ID_ENABLED:
        list_display.insert(1, 'hardware_id')
        search_fields.insert(1, 'hardware_id')
        fields.insert(0, 'hardware_id')
    list_select_related = ('config', 'organization')

    class Media(BaseConfigAdmin.Media):
        js = BaseConfigAdmin.Media.js + [
            f'{prefix}js/tabs.js',
            f'{prefix}js/relevant_templates.js',
        ]

    def get_fields(self, request, obj=None):
        """
        Do not show readonly fields in add form
        """
        fields = list(super().get_fields(request, obj))
        if not obj:
            for field in self.readonly_fields:
                if field in fields:
                    fields.remove(field)
        return fields

    def ip(self, obj):
        mngmt_ip = obj.management_ip if app_settings.MANAGEMENT_IP_DEVICE_LIST else None
        return mngmt_ip or obj.last_ip

    ip.short_description = _('IP address')

    def config_status(self, obj):
        return obj.config.status

    config_status.short_description = _('config status')

    def _get_preview_instance(self, request):
        c = super()._get_preview_instance(request)
        c.device = self.model(
            id=request.POST.get('id'),
            name=request.POST.get('name'),
            mac_address=request.POST.get('mac_address'),
            key=request.POST.get('key'),
        )
        if 'hardware_id' in request.POST:
            c.device.hardware_id = request.POST.get('hardware_id')
        return c

    def get_urls(self):
        urls = [
            url(
                r'^config/get-relevant-templates/(?P<organization_id>[^/]+)/$',
                self.admin_site.admin_view(get_relevant_templates),
                name='get_relevant_templates',
            ),
            url(
                r'^get-template-default-values/$',
                self.admin_site.admin_view(get_template_default_values),
                name='get_template_default_values',
            ),
        ] + super().get_urls()
        for inline in self.inlines + self.conditional_inlines:
            try:
                urls.extend(inline(self, self.admin_site).get_urls())
            except AttributeError:
                pass
        return urls

    def get_extra_context(self, pk=None):
        ctx = super().get_extra_context(pk)
        ctx.update(
            {
                'relevant_template_url': reverse(
                    'admin:get_relevant_templates', args=['org_id']
                ),
                'commands_api_endpoint': reverse(
                    'connection_api:device_command_list',
                    args=['00000000-0000-0000-0000-000000000000'],
                ),
            }
        )
        return ctx

    def add_view(self, request, form_url='', extra_context=None):
        extra_context = self.get_extra_context()
        return super().add_view(request, form_url, extra_context)

    def get_inlines(self, request, obj):
        inlines = super().get_inlines(request, obj)
        # this only makes sense in existing devices
        if not obj:
            return inlines
        # add conditional_inlines if condition is met
        inlines = list(inlines)  # copy
        for inline in self.conditional_inlines:
            inline_instance = inline(inline.model, admin.site)
            if inline_instance._get_conditional_queryset(request, obj=obj):
                inlines.append(inline)
        return inlines


class CloneOrganizationForm(forms.Form):
    organization = forms.ModelChoiceField(queryset=Organization.objects.none())

    def __init__(self, *args, **kwargs):
        queryset = kwargs.pop('queryset')
        super().__init__(*args, **kwargs)
        self.fields['organization'].queryset = queryset


class TemplateForm(BaseForm):
    class Meta(BaseForm.Meta):
        model = Template
        widgets = {'config': JsonSchemaWidget, 'default_values': FlatJsonWidget}
        labels = {'default_values': _('Configuration variables')}
        help_texts = {
            'default_values': _(
                "If you want to use configuration variables in this template, "
                "define them here along with their default values. The content "
                "of each variable can be overridden in each device."
            )
        }


class TemplateAdmin(MultitenantAdminMixin, BaseConfigAdmin, SystemDefinedVariableMixin):
    form = TemplateForm
    list_display = [
        'name',
        'organization',
        'type',
        'backend',
        'default',
        'required',
        'created',
        'modified',
    ]
    list_filter = [
        ('organization', MultitenantOrgFilter),
        'backend',
        'type',
        'default',
        'required',
        'created',
    ]
    search_fields = ['name']
    multitenant_shared_relations = ('vpn',)
    fields = [
        'name',
        'organization',
        'type',
        'backend',
        'vpn',
        'auto_cert',
        'tags',
        'default',
        'required',
        'system_context',
        'default_values',
        'config',
        'created',
        'modified',
    ]
    readonly_fields = ['system_context']

    def clone_selected_templates(self, request, queryset):
        selectable_orgs = None
        user = request.user

        def create_log_entry(user, clone):
            ct = ContentType.objects.get(model='template')
            LogEntry.objects.log_action(
                user_id=user.id,
                content_type_id=ct.pk,
                object_id=clone.pk,
                object_repr=clone.name,
                action_flag=ADDITION,
            )

        if user.is_superuser:
            all_orgs = Organization.objects.all()
            if all_orgs.count() > 1:
                selectable_orgs = all_orgs
        elif len(user.organizations_dict.keys()) > 1:
            selectable_orgs = Organization.objects.filter(
                pk__in=user.organizations_dict.keys()
            )
        if selectable_orgs:
            if request.POST.get('organization'):
                for template in queryset:
                    clone = template.clone(user)
                    clone.organization = Organization.objects.get(
                        pk=request.POST.get('organization')
                    )
                    create_log_entry(user, clone)
                    clone.save()
                self.message_user(
                    request,
                    _('Successfully cloned selected templates.'),
                    messages.SUCCESS,
                )
                return None
            context = {
                'title': _('Clone templates'),
                'queryset': queryset,
                'opts': self.model._meta,
                'action_checkbox_name': helpers.ACTION_CHECKBOX_NAME,
                'form': CloneOrganizationForm(queryset=selectable_orgs),
                'changelist_url': (
                    f'{request.resolver_match.app_name}:'
                    f'{request.resolver_match.url_name}'
                ),
            }
            return TemplateResponse(
                request, 'admin/config/clone_template_form.html', context
            )
        else:
            for template in queryset:
                clone = template.clone(user)
                create_log_entry(user, clone)
                clone.save()

    actions = ['clone_selected_templates']


if not app_settings.CONFIG_BACKEND_FIELD_SHOWN:  # pragma: nocover
    DeviceAdmin.list_display.remove('backend')
    TemplateAdmin.list_display.remove('backend')
    TemplateAdmin.list_filter.remove('backend')


class VpnForm(forms.ModelForm):
    """
    Adds support for ``OPENWISP_CONTROLLER_VPN_BACKENDS``
    """

    if app_settings.DEFAULT_VPN_BACKEND:

        def __init__(self, *args, **kwargs):
            if 'initial' in kwargs:
                kwargs['initial'].update({'backend': app_settings.DEFAULT_VPN_BACKEND})
            super().__init__(*args, **kwargs)

    class Meta:
        model = Vpn
        widgets = {'config': JsonSchemaWidget, 'dh': forms.widgets.HiddenInput}
        exclude = []


class VpnAdmin(
    MultitenantAdminMixin, BaseConfigAdmin, UUIDAdmin, SystemDefinedVariableMixin
):
    form = VpnForm
    list_display = ['name', 'organization', 'backend', 'created', 'modified']
    list_filter = [('organization', MultitenantOrgFilter), 'backend', 'created']
    search_fields = ['id', 'name', 'host', 'key']
    readonly_fields = ['id', 'uuid', 'system_context']
    multitenant_shared_relations = ('ca', 'cert')
    fields = [
        'name',
        'host',
        'organization',
        'uuid',
        'key',
        'ca',
        'cert',
        'backend',
        'notes',
        'dh',
        'system_context',
        'config',
        'created',
        'modified',
    ]

    class Media(BaseConfigAdmin):
        js = list(BaseConfigAdmin.Media.js) + [f'{prefix}js/vpn.js']


class DeviceGroupForm(BaseForm):
    class Meta(BaseForm.Meta):
        model = DeviceGroup
        widgets = {'meta_data': DeviceGroupJsonSchemaWidget}
        labels = {'meta_data': _('Metadata')}
        help_texts = {
            'meta_data': _(
                'Group meta data, use this field to store data which is related'
                'to this group and can be retrieved via the REST API.'
            )
        }


class DeviceGroupAdmin(MultitenantAdminMixin, BaseAdmin):
    form = DeviceGroupForm
    fields = [
        'name',
        'organization',
        'description',
        'meta_data',
        'created',
        'modified',
    ]
    search_fields = ['name', 'description', 'meta_data']
    list_filter = [
        ('organization', MultitenantOrgFilter),
    ]

    class Media:
        css = {'all': (f'{prefix}css/admin.css',)}

    def get_urls(self):
        options = self.model._meta
        url_prefix = f'{options.app_label}_{options.model_name}'
        urls = super().get_urls()
        urls += [
            path(
                f'{options.app_label}/{options.model_name}/ui/schema.json',
                self.admin_site.admin_view(self.schema_view),
                name=f'{url_prefix}_schema',
            ),
        ]
        return urls

    def schema_view(self, request):
        return JsonResponse(app_settings.DEVICE_GROUP_SCHEMA)


admin.site.register(Device, DeviceAdmin)
admin.site.register(Template, TemplateAdmin)
admin.site.register(Vpn, VpnAdmin)
admin.site.register(DeviceGroup, DeviceGroupAdmin)


if getattr(app_settings, 'REGISTRATION_ENABLED', True):
    from openwisp_users.admin import OrganizationAdmin
    from openwisp_utils.admin import AlwaysHasChangedMixin

    class ConfigSettingsForm(AlwaysHasChangedMixin, forms.ModelForm):
        pass

    class ConfigSettingsInline(admin.StackedInline):
        model = OrganizationConfigSettings
        form = ConfigSettingsForm

    OrganizationAdmin.save_on_top = True
    OrganizationAdmin.inlines.insert(0, ConfigSettingsInline)<|MERGE_RESOLUTION|>--- conflicted
+++ resolved
@@ -400,10 +400,6 @@
         ('group', MultitenantRelatedOrgFilter),
         'created',
     ]
-<<<<<<< HEAD
-    search_fields = ['id', 'name', 'mac_address', 'key', 'model', 'os', 'system']
-    readonly_fields = ['last_ip', 'uuid']
-=======
     search_fields = [
         'id',
         'name',
@@ -416,7 +412,6 @@
     ]
     readonly_fields = ['last_ip', 'management_ip', 'uuid']
     autocomplete_fields = ['group']
->>>>>>> fefadd02
     fields = [
         'name',
         'organization',
