import collections
import logging
import operator

import jsonschema
from django.core.exceptions import ValidationError
from django.db import models, transaction
from django.utils import timezone
from django.utils.functional import cached_property
from django.utils.module_loading import import_string
from django.utils.translation import gettext
from django.utils.translation import gettext_lazy as _
from jsonfield import JSONField
from jsonschema.exceptions import ValidationError as SchemaError
from swapper import get_model_name, load_model

from openwisp_controller.config.base.base import BaseModel
from openwisp_utils.base import TimeStampedEditableModel

from ...base import ShareableOrgMixinUniqueName
from .. import settings as app_settings
from ..commands import (
    COMMAND_CHOICES,
    DEFAULT_COMMANDS,
    get_command_callable,
    get_command_schema,
)
from ..signals import is_working_changed
from ..tasks import auto_add_credentials_to_devices, launch_command

logger = logging.getLogger(__name__)


class ConnectorMixin(object):
    _connector_field = 'connector'

    def clean(self):
        # Validate the connector field here to avoid ImportError in case that
        # it is not valid (eg. it is an empty string because the user has forgotten
        # to pick up one from the choices). The field value is validated in a later
        # stage anyways. We are returning {} to avoid showing a duplicate error
        # message for the field
        if not self._get_connector():
            raise ValidationError({})
        self._validate_connector_schema()

    def _get_connector(self):
        return operator.attrgetter(self._connector_field)(self)

    def _validate_connector_schema(self):
        try:
            self.connector_class.validate(self.get_params())
        except SchemaError as e:
            raise ValidationError({'params': e.message})

    def get_params(self):
        return self.params

    def get_addresses(self):
        return []

    @cached_property
    def connector_class(self):
        connector = self._get_connector()
        return import_string(connector)

    @cached_property
    def connector_instance(self):
        return self.connector_class(
            params=self.get_params(), addresses=self.get_addresses()
        )


class AbstractCredentials(ConnectorMixin, ShareableOrgMixinUniqueName, BaseModel):
    """
    Credentials for access
    """

    # Controls the number of objects which can be stored in memory
    # before commiting them to database during bulk auto add operation.
    chunk_size = 1000

    connector = models.CharField(
        _('connection type'),
        choices=app_settings.CONNECTORS,
        max_length=128,
        db_index=True,
    )
    params = JSONField(
        _('parameters'),
        default=dict,
        help_text=_('global connection parameters'),
        load_kwargs={'object_pairs_hook': collections.OrderedDict},
        dump_kwargs={'indent': 4},
    )
    auto_add = models.BooleanField(
        _('auto add'),
        default=False,
        help_text=_(
            'automatically add these credentials '
            'to the devices of this organization; '
            'if no organization is specified will '
            'be added to all the new devices'
        ),
    )

    class Meta:
        verbose_name = _('Access credentials')
        verbose_name_plural = verbose_name
        unique_together = ('name', 'organization')
        abstract = True

    def __str__(self):
        return '{0} ({1})'.format(self.name, self.get_connector_display())

    def save(self, *args, **kwargs):
        super().save(*args, **kwargs)
        if self.auto_add:
            transaction.on_commit(
                lambda: auto_add_credentials_to_devices.delay(
                    credential_id=self.pk, organization_id=self.organization_id
                )
            )

    @classmethod
    def auto_add_to_devices(cls, credential_id, organization_id):
        """
        When ``auto_add`` is ``True``, adds the credentials
        to each relevant ``Device`` and ``DeviceConnection`` objects
        """
        DeviceConnection = load_model('connection', 'DeviceConnection')
        Device = load_model('config', 'Device')

        devices = Device.objects.exclude(config=None)
        if organization_id:
            devices = devices.filter(organization_id=organization_id)
        # exclude devices which have been already added
<<<<<<< HEAD
        devices = devices.exclude(deviceconnection__credentials=self)
        for device in devices:
            DeviceConnection = load_model('connection', 'DeviceConnection')
            conn = DeviceConnection(device=device, credentials=self, enabled=True)
            conn._connector_field = 'credentials.connector'
=======
        devices = devices.exclude(deviceconnection__credentials_id=credential_id)
        device_connections = []
        for device in devices.iterator():
            conn = DeviceConnection(
                device=device, credentials_id=credential_id, enabled=True
            )
>>>>>>> fefadd02
            conn.full_clean()
            device_connections.append(conn)
            # Send create query when chunk_size is reached
            # and reset the device_connections list
            if len(device_connections) >= cls.chunk_size:
                DeviceConnection.objects.bulk_create(device_connections)
                device_connections = []
        if len(device_connections):
            DeviceConnection.objects.bulk_create(device_connections)

    @classmethod
    def auto_add_credentials_to_device(cls, instance, created, **kwargs):
        """
        Adds relevant credentials as ``DeviceConnection``
        when a device is created, this is called from a
        post_save signal receiver hooked to the ``Config`` model
        (why ``Config`` and not ``Device``? because at the moment
         we can automatically create a DeviceConnection if we have
         a ``Config`` object)
        """
        if not created:
            return
        device = instance.device
        # select credentials which
        #   - are flagged as auto_add
        #   - belong to the same organization of the device
        #     OR
        #     belong to no organization (hence are shared)
        conditions = models.Q(organization=device.organization) | models.Q(
            organization=None
        )
        credentials = cls.objects.filter(conditions).filter(auto_add=True)
        for cred in credentials:
            DeviceConnection = load_model('connection', 'DeviceConnection')
            conn = DeviceConnection(device=device, credentials=cred, enabled=True)
            conn.set_connector(cred.connector_instance)
            conn.full_clean()
            conn.save()


class AbstractDeviceConnection(ConnectorMixin, TimeStampedEditableModel):
    _connector_field = 'update_strategy'
    device = models.ForeignKey(
        get_model_name('config', 'Device'), on_delete=models.CASCADE
    )
    credentials = models.ForeignKey(
        get_model_name('connection', 'Credentials'), on_delete=models.CASCADE
    )
    update_strategy = models.CharField(
        _('update strategy'),
        help_text=_('leave blank to determine automatically'),
        choices=app_settings.UPDATE_STRATEGIES,
        max_length=128,
        blank=True,
        db_index=True,
    )
    enabled = models.BooleanField(default=True, db_index=True)
    params = JSONField(
        _('parameters'),
        default=dict,
        blank=True,
        help_text=_(
            'local connection parameters (will override '
            'the global parameters if specified)'
        ),
        load_kwargs={'object_pairs_hook': collections.OrderedDict},
        dump_kwargs={'indent': 4},
    )
    # usability improvements
    is_working = models.BooleanField(null=True, blank=True, default=None)
    failure_reason = models.TextField(_('reason of failure'), blank=True)
    last_attempt = models.DateTimeField(blank=True, null=True)

    class Meta:
        verbose_name = _('Device connection')
        verbose_name_plural = _('Device connections')
        abstract = True

    def __init__(self, *args, **kwargs):
        super().__init__(*args, **kwargs)
        self._initial_is_working = self.is_working

    def clean(self):
        cred_org = self.credentials.organization
        if cred_org and cred_org != self.device.organization:
            raise ValidationError(
                {
                    'credentials': _(
                        'The organization of these credentials doesn\'t '
                        'match the organization of the device'
                    )
                }
            )
        if not self.update_strategy and self.device._has_config():
            try:
                self.update_strategy = app_settings.CONFIG_UPDATE_MAPPING[
                    self.device.config.backend
                ]
            except KeyError as e:
                raise ValidationError(
                    {
                        'update_stragy': _(
                            'could not determine update strategy '
                            ' automatically, exception: {0}'.format(e)
                        )
                    }
                )
        elif not self.update_strategy:
            raise ValidationError(
                {
                    'update_strategy': _(
                        'the update strategy can be determined automatically '
                        'only if the device has a configuration specified, '
                        'because it is inferred from the configuration backend. '
                        'Please select the update strategy manually.'
                    )
                }
            )
        self._validate_connector_schema()

    def get_addresses(self):
        """
        returns a list of ip addresses that can be used to connect to the device
        (used to pass a list of ip addresses to a DeviceConnection instance)
        """
        address_list = []
        if self.device.management_ip:
            address_list.append(self.device.management_ip)
        if self.device.last_ip and self.device.last_ip != self.device.management_ip:
            address_list.append(self.device.last_ip)
        return address_list

    def get_params(self):
        params = self.credentials.params.copy()
        params.update(self.params)
        return params

    def set_connector(self, connector):
        self.connector_instance = connector

    def connect(self):
        try:
            self.connector_instance.connect()
        except Exception as e:
            self.is_working = False
            self.failure_reason = str(e)
        else:
            self.is_working = True
            self.failure_reason = ''
        finally:
            self.last_attempt = timezone.now()
            self.save()
        return self.is_working

    def disconnect(self):
        self.connector_instance.disconnect()

    def update_config(self):
        self.connect()
        if self.is_working:
            try:
                self.connector_instance.update_config()
            except Exception as e:
                logger.exception(e)
            else:
                self.device.config.set_status_applied()
                self.disconnect()

    def save(self, *args, **kwargs):
        super().save(*args, **kwargs)
        if self.is_working != self._initial_is_working:
            self.send_is_working_changed_signal()
        self._initial_is_working = self.is_working

    def send_is_working_changed_signal(self):
        is_working_changed.send(
            sender=self.__class__,
            is_working=self.is_working,
            old_is_working=self._initial_is_working,
            failure_reason=self.failure_reason,
            instance=self,
        )


class AbstractCommand(TimeStampedEditableModel):
    STATUS_CHOICES = (
        ('in-progress', _('in progress')),
        ('success', _('success')),
        ('failed', _('failed')),
    )
    device = models.ForeignKey(
        get_model_name('config', 'Device'), on_delete=models.CASCADE
    )
    # if the related DeviceConnection is deleted,
    # set this to NULL to avoid losing history
    connection = models.ForeignKey(
        get_model_name('connection', 'DeviceConnection'),
        on_delete=models.SET_NULL,
        null=True,
        blank=False,
    )
    status = models.CharField(
        max_length=12, choices=STATUS_CHOICES, default=STATUS_CHOICES[0][0]
    )
    type = models.CharField(max_length=16, choices=COMMAND_CHOICES)
    input = JSONField(
        blank=True,
        null=True,
        load_kwargs={'object_pairs_hook': collections.OrderedDict},
        dump_kwargs={'indent': 4},
    )
    output = models.TextField(blank=True)

    class Meta:
        verbose_name = _('Command')
        verbose_name_plural = _('Commands')
        abstract = True
        ordering = ('created',)

    def __str__(self):
        command = self.input['command'] if self.is_custom else self.get_type_display()
        limit = 32
        if len(command) > limit:
            command = f'{command[:limit]}…'
        sent = _('sent on')
        created = timezone.localtime(self.created)
        return f'«{command}» {sent} {created.strftime("%d %b %Y at %I:%M %p")}'

    def full_clean(self, *args, **kwargs):
        """
        Automatically sets the connection field if empty
        Will be done before the rest of the validation process
        to avoid triggering validation errors.
        """
        if not self.connection:
            self.connection = self.device.deviceconnection_set.first()
        return super().full_clean(*args, **kwargs)

    def clean(self):
        try:
            jsonschema.Draft4Validator(self._schema).validate(self.input)
        except SchemaError as e:
            raise ValidationError({'input': e.message})

    @property
    def is_custom(self):
        return self.type == 'custom'

    @property
    def is_default_command(self):
        return self.type in DEFAULT_COMMANDS.keys()

    def save(self, *args, **kwargs):
        """
        Automatically schedules execution of
        commands in the background upon creation.
        """
        adding = self._state.adding
        if adding:
            self.full_clean()
        output = super().save(*args, **kwargs)
        if adding:
            self._schedule_command()
        return output

    def _schedule_command(self):
        """
        executes ``launch_command`` celery taks in the background
        once changes are committed to the database
        """
        transaction.on_commit(lambda: launch_command.delay(self.pk))

    def execute(self):
        """
        Launches the execution of commands and based
        on the connection status or exit codes
        it determines if the commands succeeded or not
        """
        if self.status in ['failed', 'success']:
            raise RuntimeError(
                'This command has already been executed, ' 'please create a new one.'
            )
        exit_code = self._exec_command()
        # if output is None, the commands couldn't execute
        # because the system couldn't connect to the device
        if exit_code is None:
            self.status = 'failed'
            self.output = self.connection.failure_reason
        # one command failed
        elif exit_code != 0:
            self.status = 'failed'
        # all commands succeeded
        else:
            self.status = 'success'
        self._clean_sensitive_info()
        self.save()

    def _exec_command(self):
        """
        Executes commands, stores output, returns exit_code
        """
        self.connection.connect()
        # if couldn't connect to device, stop here
        if not self.connection.is_working:
            return None
        # custom commands, perform each one separately and save output incrementally
        if self.is_custom:
            command = self.custom_command
            output, exit_code = self.connection.connector_instance.exec_command(
                command, raise_unexpected_exit=False
            )
        # default commands
        elif self.is_default_command:
            output, exit_code = self._execute_predefined_command()
            command = self.get_type_display()
        # user registered command
        else:
            command = self._callable(**self.input)
            output, exit_code = self.connection.connector_instance.exec_command(
                command, raise_unexpected_exit=False
            )
        self._add_output(output)
        # if got non zero exit code, add extra info
        if exit_code != 0:
            self._add_output(
                gettext(f'Command "{command}" returned non-zero exit code: {exit_code}')
            )
        # loop completed (or broken), disconnect
        self.connection.disconnect()
        return exit_code

    def _execute_predefined_command(self):
        method = getattr(self.connection.connector_instance, self.type)
        return method(*self.arguments)

    def _add_output(self, output):
        """
        adds trailing new line if output doesn't have it
        """
        output = str(output)  # convert __proxy__ strings
        if not output.endswith('\n'):
            output += '\n'
        self.output += output

    def _clean_sensitive_info(self):
        """
        Removes sensitive information from input field if necessary
        """
        if self.type == 'change_password':
            self.input = {'password': '********'}

    @property
    def custom_command(self):
        if not self.is_custom:
            raise TypeError(
                f'custom_commands property is not applicable in '
                f'command instance of type "{self.type}"'
            )
        return self.input['command']

    @property
    def arguments(self):
        """
        Interprets input as comma separated arguments
        """
        self._enforce_not_custom()
        if self.input:
            return self.input.values()
        return []

    @property
    def input_data(self):
        if self.is_custom:
            return self.custom_command
        else:
            return ', '.join(self.arguments)

    @property
    def _schema(self):
        return get_command_schema(self.type)

    @property
    def _callable(self):
        """
        Returns callable of user registered command
        """
        method = get_command_callable(self.type)
        if callable(method):
            return method
        return import_string(method)

    def _enforce_not_custom(self):
        if self.is_custom:
            raise TypeError(
                f'arguments property is not applicable in '
                f'command instance of type "{self.type}"'
            )<|MERGE_RESOLUTION|>--- conflicted
+++ resolved
@@ -1,6 +1,5 @@
 import collections
 import logging
-import operator
 
 import jsonschema
 from django.core.exceptions import ValidationError
@@ -45,7 +44,13 @@
         self._validate_connector_schema()
 
     def _get_connector(self):
-        return operator.attrgetter(self._connector_field)(self)
+        connectors = dict(app_settings.CONNECTORS)
+        try:
+            if connectors[self.credentials.connector] != 'SSH':
+                return self.credentials.connector
+        except AttributeError:
+            pass
+        return getattr(self, self._connector_field)
 
     def _validate_connector_schema(self):
         try:
@@ -135,20 +140,12 @@
         if organization_id:
             devices = devices.filter(organization_id=organization_id)
         # exclude devices which have been already added
-<<<<<<< HEAD
-        devices = devices.exclude(deviceconnection__credentials=self)
-        for device in devices:
-            DeviceConnection = load_model('connection', 'DeviceConnection')
-            conn = DeviceConnection(device=device, credentials=self, enabled=True)
-            conn._connector_field = 'credentials.connector'
-=======
         devices = devices.exclude(deviceconnection__credentials_id=credential_id)
         device_connections = []
         for device in devices.iterator():
             conn = DeviceConnection(
                 device=device, credentials_id=credential_id, enabled=True
             )
->>>>>>> fefadd02
             conn.full_clean()
             device_connections.append(conn)
             # Send create query when chunk_size is reached
